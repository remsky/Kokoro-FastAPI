FROM python:3.10-slim 

# Install dependencies and check espeak location
# Rust is required to build sudachipy and pyopenjtalk-plus
RUN apt-get update -y &&  \
    apt-get install -y espeak-ng espeak-ng-data git libsndfile1 curl ffmpeg g++ && \
    apt-get clean && rm -rf /var/lib/apt/lists/* && \
    mkdir -p /usr/share/espeak-ng-data && \
    ln -s /usr/lib/*/espeak-ng-data/* /usr/share/espeak-ng-data/ && \
    curl -LsSf https://astral.sh/uv/install.sh | sh && \
    mv /root/.local/bin/uv /usr/local/bin/ && \
    mv /root/.local/bin/uvx /usr/local/bin/ && \
    curl https://sh.rustup.rs -sSf | sh -s -- -y && \
    useradd -m -u 1000 appuser && \
    mkdir -p /app/api/src/models/v1_0 && \
    chown -R appuser:appuser /app

USER appuser
WORKDIR /app

# Copy dependency files
COPY --chown=appuser:appuser pyproject.toml ./pyproject.toml

# Install dependencies with CPU extras
RUN uv venv --python 3.10 && \
    uv sync --extra cpu --no-cache

# Copy project files including models
COPY --chown=appuser:appuser api ./api
COPY --chown=appuser:appuser web ./web
COPY --chown=appuser:appuser docker/scripts/ ./
RUN chmod +x ./entrypoint.sh

# Set environment variables
ENV PATH="/home/appuser/.cargo/bin:/app/.venv/bin:$PATH" \
    PYTHONUNBUFFERED=1 \
    PYTHONPATH=/app:/app/api \
    UV_LINK_MODE=copy \
    USE_GPU=false \
    PHONEMIZER_ESPEAK_PATH=/usr/bin \
    PHONEMIZER_ESPEAK_DATA=/usr/share/espeak-ng-data \
    ESPEAK_DATA_PATH=/usr/share/espeak-ng-data \
<<<<<<< HEAD
    DEVICE="cpu" \
    DOWNLOAD_MODEL=true \
    UVICORN_LOG_LEVEL=warning \
    LOGURU_LEVEL=WARNING \
    NUM_WORKERS=2
=======
    DEVICE="cpu"
>>>>>>> bbb6ab60

# Download model if enabled
RUN if [ "$DOWNLOAD_MODEL" = "true" ]; then \
    python download_model.py --output api/src/models/v1_0; \
    fi

# Run FastAPI server through entrypoint.sh
CMD ["./entrypoint.sh"]<|MERGE_RESOLUTION|>--- conflicted
+++ resolved
@@ -40,15 +40,11 @@
     PHONEMIZER_ESPEAK_PATH=/usr/bin \
     PHONEMIZER_ESPEAK_DATA=/usr/share/espeak-ng-data \
     ESPEAK_DATA_PATH=/usr/share/espeak-ng-data \
-<<<<<<< HEAD
-    DEVICE="cpu" \
+    DEVICE="cpu"
     DOWNLOAD_MODEL=true \
     UVICORN_LOG_LEVEL=warning \
     LOGURU_LEVEL=WARNING \
     NUM_WORKERS=2
-=======
-    DEVICE="cpu"
->>>>>>> bbb6ab60
 
 # Download model if enabled
 RUN if [ "$DOWNLOAD_MODEL" = "true" ]; then \
