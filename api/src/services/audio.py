"""Audio conversion service"""

from io import BytesIO
from pydoc import text

import numpy as np
import soundfile as sf
import scipy.io.wavfile as wavfile
from loguru import logger

from ..core.config import settings


class AudioNormalizer:
    """Handles audio normalization state for a single stream"""

    def __init__(self):
        self.int16_max = np.iinfo(np.int16).max
        self.chunk_trim_ms = settings.gap_trim_ms
        self.sample_rate = 24000  # Sample rate of the audio
        self.samples_to_trim = int(self.chunk_trim_ms * self.sample_rate / 1000)
<<<<<<< HEAD
        self.samples_to_pad_start= int(50 * self.sample_rate / 1000)
        
    def find_first_last_non_silent(self,audio_data: np.ndarray, chunk:str, silence_threshold_db: int = -45) -> tuple[int, int]:
        """
        Finds the indices of the first and last non-silent samples in audio data.
        """


        pad_multiplier=1
        split_character=chunk.strip()[-1]
        if split_character in settings.dynamic_gap_trim_padding_char_multiplier:
            pad_multiplier=settings.dynamic_gap_trim_padding_char_multiplier[split_character]

        samples_to_pad_end= max(int((settings.dynamic_gap_trim_padding_ms * self.sample_rate * pad_multiplier) / 1000) - self.samples_to_pad_start, 0)

        # Convert dBFS threshold to amplitude
        amplitude_threshold = self.int16_max * (10 ** (silence_threshold_db / 20))
 
        # Find all samples above the silence threshold
        non_silent_index_start, non_silent_index_end = None,None 
        
        for X in range(0,len(audio_data)):
            if audio_data[X] > amplitude_threshold:
                non_silent_index_start=X
                break
            
        for X in range(len(audio_data) - 1, -1, -1):
            if audio_data[X] > amplitude_threshold:
                non_silent_index_end=X
                break

        # Handle the case where the entire audio is silent
        if non_silent_index_start == None or non_silent_index_end == None:
            return 0, len(audio_data)

        return max(non_silent_index_start - self.samples_to_pad_start,0), min(non_silent_index_end + samples_to_pad_end,len(audio_data))

    def normalize(self, audio_data: np.ndarray, chunk:str, is_last_chunk: bool = False) -> np.ndarray:
=======

    def normalize(
        self, audio_data: np.ndarray, is_last_chunk: bool = False
    ) -> np.ndarray:
>>>>>>> 234445f5
        """Normalize audio data to int16 range and trim chunk boundaries"""
        # Convert to float32 if not already
        audio_float = audio_data.astype(np.float32)

        # Normalize to [-1, 1] range first
        if np.max(np.abs(audio_float)) > 0:
            audio_float = audio_float / np.max(np.abs(audio_float))

        # Trim end of non-final chunks to reduce gaps
        if not is_last_chunk and len(audio_float) > self.samples_to_trim:
<<<<<<< HEAD
            audio_float = audio_float[:-self.samples_to_trim]
            
        audio_int=(audio_float * self.int16_max).astype(np.int16)

        start_index,end_index=self.find_first_last_non_silent(audio_int,chunk)
 
=======
            audio_float = audio_float[: -self.samples_to_trim]

>>>>>>> 234445f5
        # Scale to int16 range
        return audio_int[start_index:end_index]


class AudioService:
    """Service for audio format conversions"""

    # Default audio format settings balanced for speed and compression
    DEFAULT_SETTINGS = {
        "mp3": {
            "bitrate_mode": "CONSTANT",  # Faster than variable bitrate
            "compression_level": 0.0,  # Balanced compression
        },
        "opus": {
            "compression_level": 0.0,  # Good balance for speech
        },
        "flac": {
            "compression_level": 0.0,  # Light compression, still fast
        },
    }

    @staticmethod
    def convert_audio(
        audio_data: np.ndarray,
        sample_rate: int,
        output_format: str,
        is_first_chunk: bool = True,
        is_last_chunk: bool = False,
        normalizer: AudioNormalizer = None,
        format_settings: dict = None,
        stream: bool = True,
<<<<<<< HEAD
        chunk: str = ""
=======
>>>>>>> 234445f5
    ) -> bytes:
        """Convert audio data to specified format

        Args:
            audio_data: Numpy array of audio samples
            sample_rate: Sample rate of the audio
            output_format: Target format (wav, mp3, opus, flac, pcm)
            is_first_chunk: Whether this is the first chunk of a stream
            normalizer: Optional AudioNormalizer instance for consistent normalization across chunks
            format_settings: Optional dict of format-specific settings to override defaults
                Example: {
                    "mp3": {
                        "bitrate_mode": "VARIABLE",
                        "compression_level": 0.8
                    }
                }
                Default settings balance speed and compression:
                optimized for localhost @ 0.0
                - MP3: constant bitrate, no compression (0.0)
                - OPUS: no compression (0.0)
                - FLAC: no compression (0.0)

        Returns:
            Bytes of the converted audio
        """
        buffer = BytesIO()

        try:
            # Always normalize audio to ensure proper amplitude scaling
<<<<<<< HEAD
            if stream:
                if normalizer is None:
                    normalizer = AudioNormalizer()
                normalized_audio = normalizer.normalize(audio_data,chunk, is_last_chunk=is_last_chunk)
            else:
                normalized_audio = audio_data
=======
            if normalizer is None:
                normalizer = AudioNormalizer()
            normalized_audio = normalizer.normalize(
                audio_data, is_last_chunk=is_last_chunk
            )
>>>>>>> 234445f5

            if output_format == "pcm":
                # Raw 16-bit PCM samples, no header
                buffer.write(normalized_audio.tobytes())
            elif output_format == "wav":
                # WAV format with headers
                sf.write(
                    buffer,
                    normalized_audio,
                    sample_rate,
                    format="WAV",
                    subtype="PCM_16",
                )
            elif output_format == "mp3":
                # MP3 format with proper framing
                settings = format_settings.get("mp3", {}) if format_settings else {}
                settings = {**AudioService.DEFAULT_SETTINGS["mp3"], **settings}
                sf.write(
                    buffer, normalized_audio, sample_rate, format="MP3", **settings
                )
            elif output_format == "opus":
                # Opus format in OGG container
                settings = format_settings.get("opus", {}) if format_settings else {}
                settings = {**AudioService.DEFAULT_SETTINGS["opus"], **settings}
                sf.write(
                    buffer,
                    normalized_audio,
                    sample_rate,
                    format="OGG",
                    subtype="OPUS",
                    **settings,
                )
            elif output_format == "flac":
                # FLAC format with proper framing
                if is_first_chunk:
                    logger.info("Starting FLAC stream...")
                settings = format_settings.get("flac", {}) if format_settings else {}
                settings = {**AudioService.DEFAULT_SETTINGS["flac"], **settings}
                sf.write(
                    buffer,
                    normalized_audio,
                    sample_rate,
                    format="FLAC",
                    subtype="PCM_16",
                    **settings,
                )
            elif output_format == "aac":
                raise ValueError(
                    "Format aac not currently supported. Supported formats are: wav, mp3, opus, flac, pcm."
                )
            else:
                raise ValueError(
                    f"Format {output_format} not supported. Supported formats are: wav, mp3, opus, flac, pcm, aac."
                )

            buffer.seek(0)
            return buffer.getvalue()

        except Exception as e:
            logger.error(f"Error converting audio to {output_format}: {str(e)}")
            raise ValueError(f"Failed to convert audio to {output_format}: {str(e)}")<|MERGE_RESOLUTION|>--- conflicted
+++ resolved
@@ -19,7 +19,7 @@
         self.chunk_trim_ms = settings.gap_trim_ms
         self.sample_rate = 24000  # Sample rate of the audio
         self.samples_to_trim = int(self.chunk_trim_ms * self.sample_rate / 1000)
-<<<<<<< HEAD
+
         self.samples_to_pad_start= int(50 * self.sample_rate / 1000)
         
     def find_first_last_non_silent(self,audio_data: np.ndarray, chunk:str, silence_threshold_db: int = -45) -> tuple[int, int]:
@@ -58,12 +58,6 @@
         return max(non_silent_index_start - self.samples_to_pad_start,0), min(non_silent_index_end + samples_to_pad_end,len(audio_data))
 
     def normalize(self, audio_data: np.ndarray, chunk:str, is_last_chunk: bool = False) -> np.ndarray:
-=======
-
-    def normalize(
-        self, audio_data: np.ndarray, is_last_chunk: bool = False
-    ) -> np.ndarray:
->>>>>>> 234445f5
         """Normalize audio data to int16 range and trim chunk boundaries"""
         # Convert to float32 if not already
         audio_float = audio_data.astype(np.float32)
@@ -74,17 +68,14 @@
 
         # Trim end of non-final chunks to reduce gaps
         if not is_last_chunk and len(audio_float) > self.samples_to_trim:
-<<<<<<< HEAD
+
             audio_float = audio_float[:-self.samples_to_trim]
             
         audio_int=(audio_float * self.int16_max).astype(np.int16)
 
         start_index,end_index=self.find_first_last_non_silent(audio_int,chunk)
- 
-=======
-            audio_float = audio_float[: -self.samples_to_trim]
-
->>>>>>> 234445f5
+
+
         # Scale to int16 range
         return audio_int[start_index:end_index]
 
@@ -116,10 +107,9 @@
         normalizer: AudioNormalizer = None,
         format_settings: dict = None,
         stream: bool = True,
-<<<<<<< HEAD
+
         chunk: str = ""
-=======
->>>>>>> 234445f5
+
     ) -> bytes:
         """Convert audio data to specified format
 
@@ -149,20 +139,14 @@
 
         try:
             # Always normalize audio to ensure proper amplitude scaling
-<<<<<<< HEAD
+
             if stream:
                 if normalizer is None:
                     normalizer = AudioNormalizer()
                 normalized_audio = normalizer.normalize(audio_data,chunk, is_last_chunk=is_last_chunk)
             else:
                 normalized_audio = audio_data
-=======
-            if normalizer is None:
-                normalizer = AudioNormalizer()
-            normalized_audio = normalizer.normalize(
-                audio_data, is_last_chunk=is_last_chunk
-            )
->>>>>>> 234445f5
+
 
             if output_format == "pcm":
                 # Raw 16-bit PCM samples, no header
