"""
Text normalization module for TTS processing.
Handles various text formats including URLs, emails, numbers, money, and special characters.
Converts them into a format suitable for text-to-speech processing.
"""

import re
from functools import lru_cache
import inflect

# Constants
VALID_TLDS = [
    "com",
    "org",
    "net",
    "edu",
    "gov",
    "mil",
    "int",
    "biz",
    "info",
    "name",
    "pro",
    "coop",
    "museum",
    "travel",
    "jobs",
    "mobi",
    "tel",
    "asia",
    "cat",
    "xxx",
    "aero",
    "arpa",
    "bg",
    "br",
    "ca",
    "cn",
    "de",
    "es",
    "eu",
    "fr",
    "in",
    "it",
    "jp",
    "mx",
    "nl",
    "ru",
    "uk",
    "us",
    "io",
]

VALID_UNITS = {
    "m":"meter", "cm":"centimeter", "mm":"millimeter", "km":"kilometer", "in":"inch", "ft":"foot", "yd":"yard", "mi":"mile",  # Length
    "g":"gram", "kg":"kilogram", "mg":"miligram",      # Mass
    "s":"second", "ms":"milisecond", "min":"minutes", "h":"hour", # Time
    "l":"liter", "ml":"mililiter", "cl":"centiliter", "dl":"deciliter",  # Volume
    "kph":"kilometer per hour", "mph":"mile per hour","mi/h":"mile per hour", "m/s":"meter per second", "km/h":"kilometer per hour", "mm/s":"milimeter per second","cm/s":"centimeter per second", "ft/s":"feet per second", # Speed
    "°c":"degree celsius","c":"degree celsius", "°f":"degree fahrenheit","f":"degree fahrenheit", "k":"kelvin",     # Temperature
    "pa":"pascal", "kpa":"kilopascal", "mpa":"megapascal", "atm":"atmosphere",  # Pressure
    "hz":"hertz", "khz":"kilohertz", "mhz":"megahertz", "ghz":"gigahertz", # Frequency
    "v":"volt", "kv":"kilovolt", "mv":"mergavolt",      # Voltage
    "a":"amp", "ma":"megaamp", "ka":"kiloamp",      # Current
    "w":"watt", "kw":"kilowatt", "mw":"megawatt",      # Power
    "j":"joule", "kj":"kilojoule", "mj":"megajoule",      # Energy
    "Ω":"ohm", "kΩ":"kiloohm", "mΩ":"megaohm",      # Resistance (Ohm)
    "f":"farad", "µf":"microfarad", "nf":"nanofarad", "pf":"picofarad", # Capacitance
    "b":"byte", "kb":"kilobyte", "mb":"megabyte", "gb":"gigabyte", "tb":"terabyte", "pb":"petabyte", # Data size
    "kbps":"kilobyte per second","mbps":"megabyte per second","gbps":"gigabyte per second",
    "px":"pixel"  # CSS units
}

# Pre-compiled regex patterns for performance
EMAIL_PATTERN = re.compile(
    r"\b[a-zA-Z0-9._%+-]+@[a-zA-Z0-9.-]+\.[a-z]{2,}\b", re.IGNORECASE
)
URL_PATTERN = re.compile(
    r"(https?://|www\.|)+(localhost|[a-zA-Z0-9.-]+(\.(?:"
    + "|".join(VALID_TLDS)
    + "))+|[0-9]{1,3}\.[0-9]{1,3}\.[0-9]{1,3}\.[0-9]{1,3})(:[0-9]+)?([/?][^\s]*)?",
    re.IGNORECASE,
)
UNIT_PATTERN = re.compile(r"((?<!\w)([+-]?)(\d{1,3}(,\d{3})*|\d+)(\.\d+)?)\s*(" + "|".join(sorted(list(VALID_UNITS.keys()),reverse=True)) + r"""){1}(?=[!"#$%&'()*+,-./:;<=>?@\[\\\]^_`{\|}~ \n]{1})""",re.IGNORECASE)

INFLECT_ENGINE=inflect.engine()


def split_num(num: re.Match[str]) -> str:
    """Handle number splitting for various formats"""
    num = num.group()
    if "." in num:
        return num
    elif ":" in num:
        h, m = [int(n) for n in num.split(":")]
        if m == 0:
            return f"{h} o'clock"
        elif m < 10:
            return f"{h} oh {m}"
        return f"{h} {m}"
    year = int(num[:4])
    if year < 1100 or year % 1000 < 10:
        return num
    left, right = num[:2], int(num[2:4])
    s = "s" if num.endswith("s") else ""
    if 100 <= year % 1000 <= 999:
        if right == 0:
            return f"{left} hundred{s}"
        elif right < 10:
            return f"{left} oh {right}{s}"
    return f"{left} {right}{s}"


def handle_money(m: re.Match[str]) -> str:
    """Convert money expressions to spoken form"""
    m = m.group()
    bill = "dollar" if m[0] == "$" else "pound"
    if m[-1].isalpha():
        return f"{m[1:]} {bill}s"
    elif "." not in m:
        s = "" if m[1:] == "1" else "s"
        return f"{m[1:]} {bill}{s}"
    b, c = m[1:].split(".")
    s = "" if b == "1" else "s"
    c = int(c.ljust(2, "0"))
    coins = (
        f"cent{'' if c == 1 else 's'}"
        if m[0] == "$"
        else ("penny" if c == 1 else "pence")
    )
    return f"{b} {bill}{s} and {c} {coins}"


def handle_decimal(num: re.Match[str]) -> str:
    """Convert decimal numbers to spoken form"""
    a, b = num.group().split(".")
    return " point ".join([a, " ".join(b)])


def handle_email(m: re.Match[str]) -> str:
    """Convert email addresses into speakable format"""
    email = m.group(0)
    parts = email.split("@")
    if len(parts) == 2:
        user, domain = parts
        domain = domain.replace(".", " dot ")
        return f"{user} at {domain}"
    return email


def handle_url(u: re.Match[str]) -> str:
    """Make URLs speakable by converting special characters to spoken words"""
    if not u:
        return ""

    url = u.group(0).strip()

    # Handle protocol first
    url = re.sub(
        r"^https?://",
        lambda a: "https " if "https" in a.group() else "http ",
        url,
        flags=re.IGNORECASE,
    )
    url = re.sub(r"^www\.", "www ", url, flags=re.IGNORECASE)

    # Handle port numbers before other replacements
    url = re.sub(r":(\d+)(?=/|$)", lambda m: f" colon {m.group(1)}", url)

    # Split into domain and path
    parts = url.split("/", 1)
    domain = parts[0]
    path = parts[1] if len(parts) > 1 else ""

    # Handle dots in domain
    domain = domain.replace(".", " dot ")

    # Reconstruct URL
    if path:
        url = f"{domain} slash {path}"
    else:
        url = domain

    # Replace remaining symbols with words
    url = url.replace("-", " dash ")
    url = url.replace("_", " underscore ")
    url = url.replace("?", " question-mark ")
    url = url.replace("=", " equals ")
    url = url.replace("&", " ampersand ")
    url = url.replace("%", " percent ")
    url = url.replace(":", " colon ")  # Handle any remaining colons
    url = url.replace("/", " slash ")  # Handle any remaining slashes

    # Clean up extra spaces
    return re.sub(r"\s+", " ", url).strip()

def handle_units(u: re.Match[str]) -> str:
    unit=u.group(6).strip() 
    if unit.lower() in VALID_UNITS:
        unit=VALID_UNITS[unit.lower()].split(" ")
        number=u.group(1).strip()
        unit[0]=INFLECT_ENGINE.no(unit[0],number)
    return " ".join(unit)

def normalize_urls(text: str) -> str:
    """Pre-process URLs before other text normalization"""
    # Handle email addresses first
    text = EMAIL_PATTERN.sub(handle_email, text)

    # Handle URLs
    text = URL_PATTERN.sub(handle_url, text)

    return text


def normalize_text(text: str) -> str:
    """Normalize text for TTS processing"""
    # Pre-process numbers with units
    text=UNIT_PATTERN.sub(handle_units,text)
    
    # Pre-process URLs first
    text = normalize_urls(text)
<<<<<<< HEAD
=======

>>>>>>> 258b5fff
    # Replace quotes and brackets
    text = text.replace(chr(8216), "'").replace(chr(8217), "'")
    text = text.replace("«", chr(8220)).replace("»", chr(8221))
    text = text.replace(chr(8220), '"').replace(chr(8221), '"')
    text = text.replace("(", "«").replace(")", "»")
<<<<<<< HEAD
    
    # Handle CJK punctuation and some non standard chars
    for a, b in zip("、。！，：；？–", ",.!,:;?-"):
        text = text.replace(a, b + " ")
    
    
=======

    # Handle CJK punctuation
    for a, b in zip("、。！，：；？", ",.!,:;?"):
        text = text.replace(a, b + " ")

>>>>>>> 258b5fff
    # Clean up whitespace
    text = re.sub(r"[^\S \n]", " ", text)
    text = re.sub(r"  +", " ", text)
    text = re.sub(r"(?<=\n) +(?=\n)", "", text)

    # Handle titles and abbreviations
    text = re.sub(r"\bD[Rr]\.(?= [A-Z])", "Doctor", text)
    text = re.sub(r"\b(?:Mr\.|MR\.(?= [A-Z]))", "Mister", text)
    text = re.sub(r"\b(?:Ms\.|MS\.(?= [A-Z]))", "Miss", text)
    text = re.sub(r"\b(?:Mrs\.|MRS\.(?= [A-Z]))", "Mrs", text)
    text = re.sub(r"\betc\.(?! [A-Z])", "etc", text)

    # Handle common words
    text = re.sub(r"(?i)\b(y)eah?\b", r"\1e'a", text)

    # Handle numbers and money
    text = re.sub(
        r"\d*\.\d+|\b\d{4}s?\b|(?<!:)\b(?:[1-9]|1[0-2]):[0-5]\d\b(?!:)", split_num, text
    )
    text = re.sub(r"(?<=\d),(?=\d)", "", text)
    text = re.sub(
        r"(?i)[$£]\d+(?:\.\d+)?(?: hundred| thousand| (?:[bm]|tr)illion)*\b|[$£]\d+\.\d\d?\b",
        handle_money,
        text,
    )
    text = re.sub(r"\d*\.\d+", handle_decimal, text)

    # Handle various formatting
    text = re.sub(r"(?<=\d)-(?=\d)", " to ", text)
    text = re.sub(r"(?<=\d)S", " S", text)
    text = re.sub(r"(?<=[BCDFGHJ-NP-TV-Z])'?s\b", "'S", text)
    text = re.sub(r"(?<=X')S\b", "s", text)
    text = re.sub(
        r"(?:[A-Za-z]\.){2,} [a-z]", lambda m: m.group().replace(".", "-"), text
    )
    text = re.sub(r"(?i)(?<=[A-Z])\.(?=[A-Z])", "-", text)
<<<<<<< HEAD
=======

>>>>>>> 258b5fff
    return text.strip()<|MERGE_RESOLUTION|>--- conflicted
+++ resolved
@@ -220,29 +220,18 @@
     
     # Pre-process URLs first
     text = normalize_urls(text)
-<<<<<<< HEAD
-=======
-
->>>>>>> 258b5fff
+
     # Replace quotes and brackets
     text = text.replace(chr(8216), "'").replace(chr(8217), "'")
     text = text.replace("«", chr(8220)).replace("»", chr(8221))
     text = text.replace(chr(8220), '"').replace(chr(8221), '"')
     text = text.replace("(", "«").replace(")", "»")
-<<<<<<< HEAD
-    
+
     # Handle CJK punctuation and some non standard chars
     for a, b in zip("、。！，：；？–", ",.!,:;?-"):
         text = text.replace(a, b + " ")
     
-    
-=======
-
-    # Handle CJK punctuation
-    for a, b in zip("、。！，：；？", ",.!,:;?"):
-        text = text.replace(a, b + " ")
-
->>>>>>> 258b5fff
+   
     # Clean up whitespace
     text = re.sub(r"[^\S \n]", " ", text)
     text = re.sub(r"  +", " ", text)
@@ -279,8 +268,5 @@
         r"(?:[A-Za-z]\.){2,} [a-z]", lambda m: m.group().replace(".", "-"), text
     )
     text = re.sub(r"(?i)(?<=[A-Z])\.(?=[A-Z])", "-", text)
-<<<<<<< HEAD
-=======
-
->>>>>>> 258b5fff
+
     return text.strip()