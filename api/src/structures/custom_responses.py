<<<<<<< HEAD
from collections.abc import AsyncIterable, Iterable

import json
import typing
=======
import json
import typing
from collections.abc import AsyncIterable, Iterable

>>>>>>> dafc87dd
from pydantic import BaseModel
from starlette.background import BackgroundTask
from starlette.concurrency import iterate_in_threadpool
from starlette.responses import JSONResponse, StreamingResponse


class JSONStreamingResponse(StreamingResponse, JSONResponse):
    """StreamingResponse that also render with JSON."""

    def __init__(
        self,
        content: Iterable | AsyncIterable,
        status_code: int = 200,
        headers: dict[str, str] | None = None,
        media_type: str | None = None,
        background: BackgroundTask | None = None,
    ) -> None:
        if isinstance(content, AsyncIterable):
            self._content_iterable: AsyncIterable = content
        else:
            self._content_iterable = iterate_in_threadpool(content)

        

        async def body_iterator() -> AsyncIterable[bytes]:
            async for content_ in self._content_iterable:
                if isinstance(content_, BaseModel):
                    content_ = content_.model_dump()
                yield self.render(content_)
        
        
        
        self.body_iterator = body_iterator()
        self.status_code = status_code
        if media_type is not None:
            self.media_type = media_type
        self.background = background
        self.init_headers(headers)
        
    def render(self, content: typing.Any) -> bytes:
            return (json.dumps(
                content,
                ensure_ascii=False,
                allow_nan=False,
                indent=None,
                separators=(",", ":"),
            ) + "\n").encode("utf-8")<|MERGE_RESOLUTION|>--- conflicted
+++ resolved
@@ -1,14 +1,7 @@
-<<<<<<< HEAD
-from collections.abc import AsyncIterable, Iterable
-
-import json
-import typing
-=======
 import json
 import typing
 from collections.abc import AsyncIterable, Iterable
 
->>>>>>> dafc87dd
 from pydantic import BaseModel
 from starlette.background import BackgroundTask
 from starlette.concurrency import iterate_in_threadpool
