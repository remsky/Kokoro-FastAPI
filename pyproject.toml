[project]
name = "kokoro-fastapi"
version = "0.3.0"
description = "FastAPI TTS Service"
readme = "README.md"
requires-python = ">=3.10"
dependencies = [
    # Core dependencies
    "fastapi==0.115.6",
    "uvicorn==0.34.0",
    "click>=8.0.0",
    "pydantic==2.10.4",
    "pydantic-settings==2.7.0",
    "python-dotenv==1.0.1",
    "sqlalchemy==2.0.27",
    # ML/DL Base
    "numpy>=1.26.0",
    "scipy==1.14.1",
    # Audio processing
    "soundfile==0.13.0",
    "regex==2024.11.6",
    # Utilities
    "aiofiles==23.2.1",
    "tqdm==4.67.1",
    "requests==2.32.3",
    "munch==4.0.0",
    "tiktoken==0.8.0",
    "loguru==0.7.3",
    "openai>=1.59.6",
    "pydub>=0.25.1",
    "matplotlib>=3.10.0",
    "mutagen>=1.47.0",
    "psutil>=6.1.1",
<<<<<<< HEAD
    "kokoro @ git+https://github.com/hexgrad/kokoro.git@31a2b6337b8c1b1418ef68c48142328f640da938",
    'misaki[en,ja,ko,zh]',
    "spacy==3.7.2",
    "en-core-web-sm @ https://github.com/explosion/spacy-models/releases/download/en_core_web_sm-3.7.1/en_core_web_sm-3.7.1-py3-none-any.whl",
=======
    "espeakng-loader==0.2.4",
    "kokoro==0.9.2",
    "misaki[en,ja,ko,zh]==0.9.3",
    "spacy==3.8.5",
    "en-core-web-sm @ https://github.com/explosion/spacy-models/releases/download/en_core_web_sm-3.8.0/en_core_web_sm-3.8.0-py3-none-any.whl",
>>>>>>> f1fa3404
    "inflect>=7.5.0",
    "phonemizer-fork>=3.3.2",
    "av>=14.2.0",
    "text2num>=2.5.1",
]

[project.optional-dependencies]
gpu = [
    "torch==2.6.0+cu124",
]
rocm = [
    "torch==2.5.1+rocm6.2",
    "pytorch-triton-rocm==3.1.0",
]
cpu = [
    "torch==2.6.0",
]
test = [
    "pytest==8.3.5",
    "pytest-cov==6.0.0",
    "httpx==0.26.0",
    "pytest-asyncio==0.25.3",
    "tomli>=2.0.1",
    "jinja2>=3.1.6"
]

[tool.uv]
conflicts = [
    [
        { extra = "cpu" },
        { extra = "gpu" },
        { extra = "rocm" },
    ],
]

[tool.uv.sources]
torch = [
    { index = "pytorch-cpu", extra = "cpu" },
    { index = "pytorch-cuda", extra = "gpu" },
    { index = "pytorch-rocm", extra = "rocm" },
]
# uv would not install torch for rocm6.2 without this explicit transient dependency
pytorch-triton-rocm = [
    { index = "pytorch-rocm", extra = "rocm" },
]

[[tool.uv.index]]
name = "pytorch-cpu"
url = "https://download.pytorch.org/whl/cpu"
explicit = true

[[tool.uv.index]]
name = "pytorch-cuda"
url = "https://download.pytorch.org/whl/cu124"
explicit = true

[[tool.uv.index]]
name = "pytorch-rocm"
url = "https://download.pytorch.org/whl/rocm6.2"
explicit = true

[build-system]
requires = ["setuptools>=61.0"]
build-backend = "setuptools.build_meta"

[tool.setuptools]
package-dir = {"" = "api/src"}
packages.find = {where = ["api/src"], namespaces = true}

[tool.pytest.ini_options]
testpaths = ["api/tests", "ui/tests"]
python_files = ["test_*.py"]
addopts = "--cov=api --cov=ui --cov-report=term-missing --cov-config=.coveragerc --full-trace"
asyncio_mode = "auto"<|MERGE_RESOLUTION|>--- conflicted
+++ resolved
@@ -31,18 +31,11 @@
     "matplotlib>=3.10.0",
     "mutagen>=1.47.0",
     "psutil>=6.1.1",
-<<<<<<< HEAD
-    "kokoro @ git+https://github.com/hexgrad/kokoro.git@31a2b6337b8c1b1418ef68c48142328f640da938",
-    'misaki[en,ja,ko,zh]',
-    "spacy==3.7.2",
-    "en-core-web-sm @ https://github.com/explosion/spacy-models/releases/download/en_core_web_sm-3.7.1/en_core_web_sm-3.7.1-py3-none-any.whl",
-=======
     "espeakng-loader==0.2.4",
     "kokoro==0.9.2",
     "misaki[en,ja,ko,zh]==0.9.3",
     "spacy==3.8.5",
     "en-core-web-sm @ https://github.com/explosion/spacy-models/releases/download/en_core_web_sm-3.8.0/en_core_web_sm-3.8.0-py3-none-any.whl",
->>>>>>> f1fa3404
     "inflect>=7.5.0",
     "phonemizer-fork>=3.3.2",
     "av>=14.2.0",
