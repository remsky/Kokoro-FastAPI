[project]
name = "kokoro-fastapi"
version = "0.3.0"
description = "FastAPI TTS Service"
readme = "README.md"
requires-python = ">=3.10"
dependencies = [
    # Core dependencies
    "fastapi==0.115.6",
    "uvicorn==0.34.0",
    "click>=8.0.0",
    "pydantic==2.10.4",
    "pydantic-settings==2.7.0",
    "python-dotenv==1.0.1",
    "sqlalchemy==2.0.27",
    # ML/DL Base
    "numpy>=1.26.0",
    "scipy==1.14.1",
    # Audio processing
    "soundfile==0.13.0",
    "regex==2024.11.6",
    # Utilities
    "aiofiles==23.2.1",
    "tqdm==4.67.1",
    "requests==2.32.3",
    "munch==4.0.0",
    "tiktoken==0.8.0",
    "loguru==0.7.3",
    "openai>=1.59.6",
    "pydub>=0.25.1",
    "matplotlib>=3.10.0",
    "mutagen>=1.47.0",
    "psutil>=6.1.1",
    "espeakng-loader==0.2.4",
    "kokoro==0.9.2",
    "misaki[en,ja,ko,zh]==0.9.3",
    "spacy==3.8.5",
    "en-core-web-sm @ https://github.com/explosion/spacy-models/releases/download/en_core_web_sm-3.8.0/en_core_web_sm-3.8.0-py3-none-any.whl",
    "inflect>=7.5.0",
    "phonemizer-fork>=3.3.2",
    "av>=14.2.0",
    "text2num>=2.5.1",
]

[project.optional-dependencies]
gpu = [
    "torch==2.7.1+cu128",
]
rocm = [
<<<<<<< HEAD
    "torch==2.8.0.dev20250627+rocm6.4",
=======
    "torch==2.8.0+rocm6.4",
>>>>>>> dc2601b5
    "pytorch-triton-rocm>=3.2.0",
]
cpu = [
    "torch==2.7.1",
]
test = [
    "pytest==8.3.5",
    "pytest-cov==6.0.0",
    "httpx==0.26.0",
    "pytest-asyncio==0.25.3",
    "tomli>=2.0.1",
    "jinja2>=3.1.6"
]

[tool.uv]
conflicts = [
    [
        { extra = "cpu" },
        { extra = "gpu" },
        { extra = "rocm" },
    ],
]


[tool.uv.sources]
torch = [
    { index = "pytorch-cpu", extra = "cpu" },
    { index = "pytorch-cuda", extra = "gpu" },
    { index = "pytorch-rocm", extra = "rocm" },
]
pytorch-triton-rocm = [
    { index = "pytorch-rocm", extra = "rocm" },
]

[[tool.uv.index]]
name = "pytorch-cpu"
url = "https://download.pytorch.org/whl/cpu"
explicit = true

[[tool.uv.index]]
name = "pytorch-cuda"
url = "https://download.pytorch.org/whl/cu128"
explicit = true

[[tool.uv.index]]
name = "pytorch-rocm"
url = "https://download.pytorch.org/whl/rocm6.4"
explicit = true

[[tool.uv.index]]
name = "pytorch-rocm"
url = "https://download.pytorch.org/whl/nightly/rocm6.4"
explicit = true

[build-system]
requires = ["setuptools>=61.0"]
build-backend = "setuptools.build_meta"

[tool.setuptools]
package-dir = {"" = "api/src"}
packages.find = {where = ["api/src"], namespaces = true}

[tool.pytest.ini_options]
testpaths = ["api/tests", "ui/tests"]
python_files = ["test_*.py"]
addopts = "--cov=api --cov=ui --cov-report=term-missing --cov-config=.coveragerc --full-trace"
asyncio_mode = "auto"<|MERGE_RESOLUTION|>--- conflicted
+++ resolved
@@ -47,11 +47,7 @@
     "torch==2.7.1+cu128",
 ]
 rocm = [
-<<<<<<< HEAD
-    "torch==2.8.0.dev20250627+rocm6.4",
-=======
     "torch==2.8.0+rocm6.4",
->>>>>>> dc2601b5
     "pytorch-triton-rocm>=3.2.0",
 ]
 cpu = [
